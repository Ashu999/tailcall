--- conflicted
+++ resolved
@@ -116,12 +116,8 @@
         definition.name -> Config.Type(
           doc = definition.description,
           _,
-<<<<<<< HEAD
-          Option(definition.directives.flatMap(_.fromDirective[ExtendsType].toList).map(_.typeOf)),
-=======
           // FIXME: this is not a list
           definition.directives.flatMap(_.fromDirective[ExtendsType].toList).map(_.typeOf).headOption,
->>>>>>> 11a3d2c2
         )
       ).trace(definition.name)
     }.map(_.toMap)
